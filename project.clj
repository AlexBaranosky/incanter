--- conflicted
+++ resolved
@@ -8,15 +8,8 @@
                  [incanter/incanter-pdf "1.2.3"]
                  [incanter/incanter-latex "1.2.3"]
                  [incanter/incanter-excel "1.2.3"]
-<<<<<<< HEAD
-                 [swingrepl "1.0.0-SNAPSHOT"]]
-  :dev-dependencies [[lein-clojars "0.6.0"]
-                     [swank-clojure "1.3.0-SNAPSHOT"]
-                     [jline "0.9.94"]]
-=======
                  [swank-clojure "1.3.0-SNAPSHOT"]
                  [swingrepl "1.0.0-SNAPSHOT"]
                  [jline "0.9.94"]]
   :dev-dependencies [[lein-clojars "0.5.0-SNAPSHOT"]]
->>>>>>> a7dff8a0
   :main incanter.main)