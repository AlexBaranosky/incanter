--- conflicted
+++ resolved
@@ -1,18 +1,9 @@
 #!/bin/sh
 
 cd modules
-for f in core io charts processing mongodb pdf latex ; do
+for f in core io charts processing mongodb pdf latex excel ; do
     cd incanter-$f
     lein clean
     cd ..
 done
 cd ..
-
-<<<<<<< HEAD
-=======
-cd ../incanter-excel
-lein clean
-
-cd ../..
->>>>>>> 81b9b2eb
-lein clean
