--- conflicted
+++ resolved
@@ -35,15 +35,11 @@
                                     StudentT)
            (cern.jet.random.tdouble.engine DoubleMersenneTwister)
            (cern.jet.stat.tdouble DoubleDescriptive
-<<<<<<< HEAD
                                   Probability)
            (incanter.random Weibull))
   (:use [incanter.probability :only [gt lt binary]])
   (:use [incanter.transformations :only [map-map same-length? sort-map]])
   (:use [incanter.internal :only [tree-comp-each]])
-=======
-                                  Probability))
->>>>>>> 48827f2d
   (:use [clojure.contrib.map-utils :only [deep-merge-with]])
   (:use [clojure.set :only [difference intersection union]])
   (:use [incanter.core :only (abs plus minus div mult mmult to-list bind-columns
