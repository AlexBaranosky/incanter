--- conflicted
+++ resolved
@@ -1,13 +1,6 @@
-<<<<<<< HEAD
-(defproject incanter/incanter-processing "1.2.1"
-  :description "Incanter-processing is the Processing module of the Incanter project."
-  :dependencies [[incanter/incanter-core "1.2.1"]
-                 [incanter/processing-core "1"]]
-=======
 (defproject incanter/incanter-processing "1.2.3-SNAPSHOT"
   :description "Incanter-processing is the Processing module of the Incanter project."
   :dependencies [[incanter/incanter-core "1.2.3-SNAPSHOT"]
                  [incanter/processing-core "1.1"]]
->>>>>>> d5826df2
   :dev-dependencies [[lein-clojars "0.5.0-SNAPSHOT"]
                      [leiningen/lein-swank "1.1.0"]])