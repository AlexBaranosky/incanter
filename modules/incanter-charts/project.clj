--- conflicted
+++ resolved
@@ -2,12 +2,5 @@
   :description "Incanter-charts is the JFreeChart module of the Incanter project."
   :dependencies [[incanter/incanter-core "1.2.3"]
 	         [incanter/incanter-io "1.2.3"]
-<<<<<<< HEAD
-                 [incanter/jfreechart "1.0.13-no-gnujaxp"]
-                 [clj-iterate "0.93"]]
-  :dev-dependencies [[lein-clojars "0.6.0"]])
-=======
                  [incanter/jfreechart "1.0.13-no-gnujaxp"]]
-  :dev-dependencies [[lein-clojars "0.5.0-SNAPSHOT"]]
-  )
->>>>>>> a28385cf
+  :dev-dependencies [[lein-clojars "0.6.0"]])